--- conflicted
+++ resolved
@@ -1,150 +1,140 @@
-import configparser
-import msvcrt
-import multiprocessing as mp
-import queue
-
-from RLBotFramework.agents import bot_manager
-from RLBotFramework.base_extension import BaseExtension
-from RLBotFramework.utils.class_importer import import_class_with_base, import_agent
-from RLBotFramework.utils.logging_utils import get_logger, DEFAULT_LOGGER
-from RLBotFramework.utils.process_configuration import configure_processes
-from RLBotFramework.utils.rlbot_config_parser import create_bot_config_layout, parse_configurations, EXTENSION_PATH_KEY
-from RLBotFramework.utils.structures.game_interface import GameInterface
-from RLBotFramework.utils.structures.quick_chats import QuickChatManager
-from RLBotFramework.utils.structures.start_match_structures import MatchSettings
-
-RLBOT_CONFIG_FILE = 'rlbot.cfg'
-RLBOT_CONFIGURATION_HEADER = 'RLBot Configuration'
-
-
-class SetupManager:
-    has_started = False
-    num_participants = None
-    names = None
-    teams = None
-    python_files = None
-    parameters = None
-    start_match_configuration = None
-    agent_metadata_queue = None
-    agent_metadata_map = None
-    quit_event = None
-    extension = None
-
-    def __init__(self):
-        self.logger = get_logger(DEFAULT_LOGGER)
-        self.game_interface = GameInterface(self.logger)
-        self.quick_chat_manager = QuickChatManager(self.game_interface)
-        self.callbacks = []
-
-    def startup(self):
-        if self.has_started:
-            return
-        self.logger.debug("Starting up game management")
-        self.game_interface.inject_dll()
-        self.game_interface.load_interface()
-        # Create Quit event
-        self.quit_event = mp.Event()
-
-        self.agent_metadata_map = {}
-        self.agent_metadata_queue = mp.Queue()
-
-        self.has_started = True
-
-    def load_config(self, framework_config=None, bot_configs=None, looks_configs=None):
-        self.logger.debug('reading the configs')
-
-        # Set up RLBot.cfg
-        if framework_config is None:
-            raw_config_parser = configparser.RawConfigParser()
-            raw_config_parser.read(RLBOT_CONFIG_FILE)
-
-            framework_config = create_bot_config_layout()
-            framework_config.parse_file(raw_config_parser, max_index=10)
-        if bot_configs is None:
-            bot_configs = {}
-        if looks_configs is None:
-            looks_configs = {}
-
-        # Open anonymous shared memory for entire GameInputPacket and map buffer
-        self.start_match_configuration = MatchSettings()
-
-<<<<<<< HEAD
-        self.num_participants, self.names, self.teams, self.modules, self.parameters = parse_configurations(
-            self.start_match_configuration, framework_config, bot_configs, looks_configs)
-=======
-        self.num_participants, self.names, self.teams, self.python_files, self.parameters = parse_configurations(
-            self.game_input_packet, framework_config, bot_configs, looks_configs)
->>>>>>> 15e5358c
-
-        self.game_interface.participants = self.num_participants
-        self.game_interface.start_match_configuration = self.start_match_configuration
-
-        extension_path = framework_config.get(RLBOT_CONFIGURATION_HEADER, EXTENSION_PATH_KEY)
-        if extension_path is not None:
-            self.load_extension(extension_path)
-
-    def launch_bot_processes(self):
-        self.logger.debug("Launching bot processes")
-
-        # Launch processes
-        for i in range(self.num_participants):
-            if self.start_match_configuration.player_configuration[i].rlbot_controlled:
-                queue_holder = self.quick_chat_manager.create_queue_for_bot(i, self.teams[i])
-                callback = mp.Event()
-                self.callbacks.append(callback)
-                process = mp.Process(target=SetupManager.run_agent,
-                                     args=(self.quit_event, callback, self.parameters[i],
-<<<<<<< HEAD
-                                           str(self.start_match_configuration.player_configuration[i].name),
-                                           self.teams[i], i, self.modules[i], self.agent_metadata_queue, queue_holder))
-=======
-                                           str(self.game_input_packet.sPlayerConfiguration[i].wName),
-                                           self.teams[i], i, self.python_files[i], self.agent_metadata_queue, queue_holder))
->>>>>>> 15e5358c
-                process.start()
-
-        self.logger.debug("Successfully started bot processes")
-
-    def run(self):
-        self.quick_chat_manager.start_manager()
-        self.logger.debug("Successfully started quick chat manager")
-        self.game_interface.start_match()
-        self.logger.info("Match has started")
-
-        self.logger.info("Press any character to exit")
-        while True:
-            if msvcrt.kbhit():
-                msvcrt.getch()
-                break
-            try:
-                single_agent_metadata = self.agent_metadata_queue.get(timeout=1)
-                self.agent_metadata_map[single_agent_metadata['index']] = single_agent_metadata
-                configure_processes(self.agent_metadata_map, self.logger)
-            except queue.Empty:
-                pass
-            except Exception as ex:
-                print(ex)
-                pass
-
-    def load_extension(self, extension_filename):
-        extension_class = import_class_with_base(extension_filename, BaseExtension).get_loaded_class()
-        self.extension = extension_class(self)
-        self.game_interface.set_extension(self.extension)
-
-    @staticmethod
-    def run_agent(terminate_event, callback_event, config_file, name, team, index, python_file,
-                  agent_telemetry_queue, queue_holder):
-
-        agent_class_wrapper = import_agent(python_file)
-
-        if hasattr(agent_class_wrapper.get_loaded_class(), "run_independently"):
-            bm = bot_manager.BotManagerIndependent(terminate_event, callback_event, config_file, name, team,
-                                                   index, agent_class_wrapper, agent_telemetry_queue, queue_holder)
-
-        elif hasattr(agent_class_wrapper.get_loaded_class(), "get_output_proto"):
-            bm = bot_manager.BotManagerProto(terminate_event, callback_event, config_file, name, team,
-                                             index, agent_class_wrapper, agent_telemetry_queue, queue_holder)
-        else:
-            bm = bot_manager.BotManagerStruct(terminate_event, callback_event, config_file, name, team,
-                                              index, agent_class_wrapper, agent_telemetry_queue, queue_holder)
-        bm.run()
+import configparser
+import msvcrt
+import multiprocessing as mp
+import queue
+
+from RLBotFramework.agents import bot_manager
+from RLBotFramework.base_extension import BaseExtension
+from RLBotFramework.utils.class_importer import import_class_with_base, import_agent
+from RLBotFramework.utils.logging_utils import get_logger, DEFAULT_LOGGER
+from RLBotFramework.utils.process_configuration import configure_processes
+from RLBotFramework.utils.rlbot_config_parser import create_bot_config_layout, parse_configurations, EXTENSION_PATH_KEY
+from RLBotFramework.utils.structures.game_interface import GameInterface
+from RLBotFramework.utils.structures.quick_chats import QuickChatManager
+from RLBotFramework.utils.structures.start_match_structures import MatchSettings
+
+RLBOT_CONFIG_FILE = 'rlbot.cfg'
+RLBOT_CONFIGURATION_HEADER = 'RLBot Configuration'
+
+
+class SetupManager:
+    has_started = False
+    num_participants = None
+    names = None
+    teams = None
+    python_files = None
+    parameters = None
+    start_match_configuration = None
+    agent_metadata_queue = None
+    agent_metadata_map = None
+    quit_event = None
+    extension = None
+
+    def __init__(self):
+        self.logger = get_logger(DEFAULT_LOGGER)
+        self.game_interface = GameInterface(self.logger)
+        self.quick_chat_manager = QuickChatManager(self.game_interface)
+        self.callbacks = []
+
+    def startup(self):
+        if self.has_started:
+            return
+        self.logger.debug("Starting up game management")
+        self.game_interface.inject_dll()
+        self.game_interface.load_interface()
+        # Create Quit event
+        self.quit_event = mp.Event()
+
+        self.agent_metadata_map = {}
+        self.agent_metadata_queue = mp.Queue()
+
+        self.has_started = True
+
+    def load_config(self, framework_config=None, bot_configs=None, looks_configs=None):
+        self.logger.debug('reading the configs')
+
+        # Set up RLBot.cfg
+        if framework_config is None:
+            raw_config_parser = configparser.RawConfigParser()
+            raw_config_parser.read(RLBOT_CONFIG_FILE)
+
+            framework_config = create_bot_config_layout()
+            framework_config.parse_file(raw_config_parser, max_index=10)
+        if bot_configs is None:
+            bot_configs = {}
+        if looks_configs is None:
+            looks_configs = {}
+
+        # Open anonymous shared memory for entire GameInputPacket and map buffer
+        self.start_match_configuration = MatchSettings()
+
+        self.num_participants, self.names, self.teams, self.python_files, self.parameters = parse_configurations(
+            self.start_match_configuration, framework_config, bot_configs, looks_configs)
+
+        self.game_interface.participants = self.num_participants
+        self.game_interface.start_match_configuration = self.start_match_configuration
+
+        extension_path = framework_config.get(RLBOT_CONFIGURATION_HEADER, EXTENSION_PATH_KEY)
+        if extension_path is not None:
+            self.load_extension(extension_path)
+
+    def launch_bot_processes(self):
+        self.logger.debug("Launching bot processes")
+
+        # Launch processes
+        for i in range(self.num_participants):
+            if self.start_match_configuration.player_configuration[i].rlbot_controlled:
+                queue_holder = self.quick_chat_manager.create_queue_for_bot(i, self.teams[i])
+                callback = mp.Event()
+                self.callbacks.append(callback)
+                process = mp.Process(target=SetupManager.run_agent,
+                                     args=(self.quit_event, callback, self.parameters[i],
+                                           str(self.start_match_configuration.player_configuration[i].wName),
+                                           self.teams[i], i, self.python_files[i], self.agent_metadata_queue, queue_holder))
+                process.start()
+
+        self.logger.debug("Successfully started bot processes")
+
+    def run(self):
+        self.quick_chat_manager.start_manager()
+        self.logger.debug("Successfully started quick chat manager")
+        self.game_interface.start_match()
+        self.logger.info("Match has started")
+
+        self.logger.info("Press any character to exit")
+        while True:
+            if msvcrt.kbhit():
+                msvcrt.getch()
+                break
+            try:
+                single_agent_metadata = self.agent_metadata_queue.get(timeout=1)
+                self.agent_metadata_map[single_agent_metadata['index']] = single_agent_metadata
+                configure_processes(self.agent_metadata_map, self.logger)
+            except queue.Empty:
+                pass
+            except Exception as ex:
+                print(ex)
+                pass
+
+    def load_extension(self, extension_filename):
+        extension_class = import_class_with_base(extension_filename, BaseExtension).get_loaded_class()
+        self.extension = extension_class(self)
+        self.game_interface.set_extension(self.extension)
+
+    @staticmethod
+    def run_agent(terminate_event, callback_event, config_file, name, team, index, python_file,
+                  agent_telemetry_queue, queue_holder):
+
+        agent_class_wrapper = import_agent(python_file)
+
+        if hasattr(agent_class_wrapper.get_loaded_class(), "run_independently"):
+            bm = bot_manager.BotManagerIndependent(terminate_event, callback_event, config_file, name, team,
+                                                   index, agent_class_wrapper, agent_telemetry_queue, queue_holder)
+
+        elif hasattr(agent_class_wrapper.get_loaded_class(), "get_output_proto"):
+            bm = bot_manager.BotManagerProto(terminate_event, callback_event, config_file, name, team,
+                                             index, agent_class_wrapper, agent_telemetry_queue, queue_holder)
+        else:
+            bm = bot_manager.BotManagerStruct(terminate_event, callback_event, config_file, name, team,
+                                              index, agent_class_wrapper, agent_telemetry_queue, queue_holder)
+        bm.run()
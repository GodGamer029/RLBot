import tkinter as tk
from tkinter import ttk

import runner
from RLBotFramework.gui import match_settings_frame
from RLBotFramework.gui.team_frames.team_frame_notebook import NotebookTeamFrame
from RLBotFramework.gui.team_frames.base_team_frame import BaseTeamFrame
from RLBotFramework.gui.agent_frames.agent_frame import AgentFrame
from RLBotFramework.gui.agent_frames.agent_frame_v2 import AgentFrameV2
from RLBotFramework.gui.utils import get_file, IndexManager
from RLBotFramework.setup_manager import SetupManager
from RLBotFramework.utils.custom_config import ConfigObject
from RLBotFramework.utils.rlbot_config_parser import create_bot_config_layout

team_frame_types = {BaseTeamFrame: "default", "default": BaseTeamFrame,
                    NotebookTeamFrame: "notebook", "notebook": NotebookTeamFrame}
agent_frame_types = {AgentFrame: "default", "default": AgentFrame,
                     AgentFrameV2: "v2", "v2": AgentFrameV2}


class RunnerGUI(tk.Frame):
    overall_config = None
    team1 = None
    team2 = None

    def __init__(self, parent, runner, *args, **kwargs):
        super().__init__(parent, *args, **kwargs)
        self.parent = parent
<<<<<<< HEAD
        self.runner = runner
        self.index_manager = IndexManager()
=======
        self.index_manager = IndexManager(10)
>>>>>>> 4790a904
        self.gui_config = create_gui_config()
        self.gui_config.parse_file("runner_GUI_settings.cfg")

        self.latest_save_path = self.gui_config.get("GUI Configuration", "latest_save_path")

        self.load_cfg(self.latest_save_path)
        self.load_team_frames()
        self.match_settings = match_settings_frame.SettingsFrame(self.parent)

        parent.wm_protocol("WM_DELETE_WINDOW", lambda: self.quit_save_popup())

        self.match_settings.grid(row=0, column=0, columnspan=2, sticky="nsew")
        self.team1.grid(row=1, column=0, sticky="nsew")
        self.team2.grid(row=1, column=1, sticky="nsew")

        # Add buttons
        buttons_frame = ttk.Frame(self.parent)
        ttk.Button(buttons_frame, text="Load", command=lambda: self.load_cfg(teams=True, match_settings=True)).grid(
            row=0, column=0)
        ttk.Button(buttons_frame, text="Save", command=lambda: self.save_cfg(
            overall_config=self.overall_config, gui_config=self.gui_config)).grid(row=0, column=1)
        ttk.Button(buttons_frame, text="Start", command=lambda: self.start_running()).grid(
            row=0, column=2)
        for i in range(3):
            buttons_frame.grid_columnconfigure(i, weight=1)
        buttons_frame.grid(row=2, column=0, columnspan=2, sticky="ew")

    def load_cfg(self, config_path=None, teams=False, match_settings=False):
        if config_path is None:
            config_path = get_file(
                filetypes=[("Config File", "*.cfg")],
                title="Choose a file")
        if self.overall_config is None:
            self.overall_config = create_bot_config_layout()
        self.overall_config.parse_file(config_path, 10)
        if teams:
            self.index_manager.numbers = set()
            self.team1.load_agents(self.overall_config)
            self.team2.load_agents(self.overall_config)
        if match_settings:
            self.match_settings.load_match_settings(self.overall_config)

    def load_team_frames(self):
        layout_header = self.gui_config["GUI Configuration"]
        agent_frame = agent_frame_types.get(layout_header.get("agent_type"), AgentFrame)

        team1type = team_frame_types.get(layout_header.get("blue_team_type"), BaseTeamFrame)
        self.team1 = team1type(self.parent, 0, self.index_manager, agent_frame, self.overall_config)

        team2type = team_frame_types.get(layout_header.get("orange_team_type"), BaseTeamFrame)
        self.team2 = team2type(self.parent, 1, self.index_manager, agent_frame, self.overall_config)
        self.team1.initialize_team_frame()
        self.team2.initialize_team_frame()

    def save_cfg(self, overall_config=None, path=None, gui_config=None):
        if overall_config is not None:
            if path is None:
                path = get_file(
                    filetypes=[("Config File", "*.cfg")],
                    title="Choose a file")
            if path:
                self.gui_config.set_value("GUI Configuration", "latest_save_path", path)
                with open(path, "w") as f:
                    f.write(str(overall_config))
        if gui_config is not None:
            with open("runner_GUI_settings.cfg", "w") as f:
                f.write(str(gui_config))

    def reclassify_indices(self, header):
        used_indices = sorted(self.index_manager.numbers)
        not_used_indices = [e for e in range(10) if e not in used_indices]
        order = used_indices + not_used_indices

        for name, config_value in header.values.items():
            old_values = list(config_value.value)
            for i in range(10):
                config_value.set_value(old_values[order[i]], index=i)
        return header

    def quit_save_popup(self):
        popup = tk.Toplevel()
        popup.resizable(0, 0)
        popup.grab_set()
        frame = tk.Frame(popup, borderwidth=5)
        ttk.Label(frame, text="Do you want to save before exiting the GUI?").grid(row=0, column=0, columnspan=2)

        def save():
            self.overall_config = self.overall_config.copy()
            self.overall_config.set_value("RLBot Configuration", "num_participants", len(self.index_manager.numbers))
            self.reclassify_indices(self.overall_config.get_header("Participant Configuration"))
            self.save_cfg(overall_config=self.overall_config, gui_config=self.gui_config)
            popup.destroy()

        ttk.Button(frame, text="Save", command=save).grid(row=1, column=1)
        ttk.Button(frame, text="Exit", command=popup.destroy).grid(row=1, column=0)
        frame.grid()
        self.parent.wait_window(popup)
        self.parent.destroy()

    def start_running(self):
        self.quit_save_popup()
<<<<<<< HEAD
        configs = dict(self.team1.get_configs())
        configs.update(self.team2.get_configs())
        self.runner.startup()
        self.runner.load_config(self.overall_config, configs)
        self.runner.launch_bot_processes()
        self.runner.run()
=======
        bot_configs, looks_configs = self.team1.get_configs()
        team2_configs = self.team2.get_configs()
        bot_configs.update(team2_configs[0])
        looks_configs.update(team2_configs[1])
        self.overall_config.set_value("RLBot Configuration", "num_participants", len(self.index_manager.numbers))
        self.reclassify_indices(self.overall_config["Participant Configuration"])
        runner.main(self.overall_config, bot_configs, looks_configs)
>>>>>>> 4790a904


def create_gui_config():
    config = ConfigObject()
    config.add_header_name("GUI Configuration") \
        .add_value("blue_team_type", str, default="default") \
        .add_value("orange_team_type", str, default="default") \
        .add_value("agent_type", str, default="default") \
        .add_value("latest_save_path", str, default="rlbot.cfg")
    return config


if __name__ == '__main__':
    runner = SetupManager()
    root = tk.Tk()
    root.resizable(0, 0)
    RunnerGUI(root, runner).grid()
    root.mainloop()
<|MERGE_RESOLUTION|>--- conflicted
+++ resolved
@@ -1,7 +1,7 @@
 import tkinter as tk
 from tkinter import ttk
 
-import runner
+
 from RLBotFramework.gui import match_settings_frame
 from RLBotFramework.gui.team_frames.team_frame_notebook import NotebookTeamFrame
 from RLBotFramework.gui.team_frames.base_team_frame import BaseTeamFrame
@@ -26,12 +26,8 @@
     def __init__(self, parent, runner, *args, **kwargs):
         super().__init__(parent, *args, **kwargs)
         self.parent = parent
-<<<<<<< HEAD
         self.runner = runner
-        self.index_manager = IndexManager()
-=======
         self.index_manager = IndexManager(10)
->>>>>>> 4790a904
         self.gui_config = create_gui_config()
         self.gui_config.parse_file("runner_GUI_settings.cfg")
 
@@ -133,22 +129,18 @@
 
     def start_running(self):
         self.quit_save_popup()
-<<<<<<< HEAD
         configs = dict(self.team1.get_configs())
         configs.update(self.team2.get_configs())
-        self.runner.startup()
-        self.runner.load_config(self.overall_config, configs)
-        self.runner.launch_bot_processes()
-        self.runner.run()
-=======
         bot_configs, looks_configs = self.team1.get_configs()
         team2_configs = self.team2.get_configs()
         bot_configs.update(team2_configs[0])
         looks_configs.update(team2_configs[1])
         self.overall_config.set_value("RLBot Configuration", "num_participants", len(self.index_manager.numbers))
         self.reclassify_indices(self.overall_config["Participant Configuration"])
-        runner.main(self.overall_config, bot_configs, looks_configs)
->>>>>>> 4790a904
+        self.runner.startup()
+        self.runner.load_config(self.overall_config, configs)
+        self.runner.launch_bot_processes()
+        self.runner.run()
 
 
 def create_gui_config():

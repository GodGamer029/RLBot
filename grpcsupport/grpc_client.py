--- conflicted
+++ resolved
@@ -3,7 +3,6 @@
 from . import proto_converter
 from .protobuf import game_data_pb2_grpc
 from agents.base_agent import BaseAgent
-
 
 
 def make_grpc_agent(server_address):
@@ -14,13 +13,8 @@
             A RLBot Agent class which forwards the game_tick_packet to the
             grpc server and returns its response.
 
-<<<<<<< HEAD
-        For an example use of this, see: example_bots/grpc_demo_agent
+        For an example use of this, see: agents/java_demo
     """
-=======
-        For an example use of this, see: agents/java_demo
-    '''
->>>>>>> 3f3e898d
 
     class GrpcForwardingAgent(BaseAgent):
         def __init__(self, name, team, index):
@@ -38,14 +32,6 @@
                 print("Exception when trying to connect to grpc server: " + str(e))
                 pass
 
-<<<<<<< HEAD
-=======
-        def init_protobuf(self):
-            print("Connecting to grpc server: " + server_address)
-            channel = grpc.insecure_channel(server_address)
-            self.stub = game_data_pb2_grpc.BotStub(channel)
-
->>>>>>> 3f3e898d
         def get_output_vector(self, game_tick_packet):
 
             proto = proto_converter.convert_game_tick(game_tick_packet, self.index)

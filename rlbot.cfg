--- conflicted
+++ resolved
@@ -5,13 +5,8 @@
 [Participant Configuration]
 # Put the name of your bot config file here.  Only total_num_participants config files will be read!
 # Everything needs a config, even players and default bots.  We still set loadouts and names from config!
-<<<<<<< HEAD
-# e.g. Could use       ./agents/grpc_demo_agent/grpc_demo_agent.cfg
-participant_config_0 = ./agents/atba/atba.cfg
-=======
 participant_config_0 = ./agents/atba/atba.cfg
 # e.g. Could use       ./agents/java_demo/java_demo_agent.cfg
->>>>>>> 7e96aecf
 participant_config_1 = ./agents/atba/atba.cfg
 participant_config_2 = ./agents/atba/atba.cfg
 participant_config_3 = ./agents/atba/atba.cfg

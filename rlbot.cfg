[RLBot Configuration]
# A path to the extension file we want to load
extension_path = src/test/python/extensions/simple_extension.py

[Team Configuration]
# Changes Blue team color, use 0 to use default color
Team Blue Color = 0
# Changes the Team name to use instead of 'Blue'
Team Blue Name = Blue
# Changes Blue team color, use 0 to use default color
Team Orange Color = 0
# Changes the Team name to use instead of 'Orange'
Team Orange Name = Orange

[Match Configuration]
# Number of bots/players which will be spawned.  We support up to max 10.
num_participants = 4
# What game mode the game should load.
# Accepted values are "Soccer", "Hoops", "Dropshot", "Hockey", "Rumble"
game_mode = Soccer
# What game mode the game should load into. Too many to list.
game_map = Mannfield
# Automatically skip replays after a goal.
skip_replays = False
# Skip the kickoff countdown
start_without_countdown = False

# All mutator options are the same as in-game
[Mutator Configuration]
Match Length = 5 Minutes
Max Score = Unlimited
Overtime = Unlimited
Series Length = Unlimited
Game Speed = Default
Ball Max Speed = Default
Ball Type = Default
Ball Weight = Default
Ball Size = Default
Ball Bounciness = Default
Boost Amount = Default
Rumble = None
Boost Strength = 1x
Gravity = Default
Demolish = Default
Respawn Time = 3 Seconds

[Participant Configuration]
# The location of the configuration file for your agent here.
# Only total_num_participants config files will be read!
# Everything needs a config, even players and default bots.
# We still set loadouts and names from config!
participant_config_0 = src/test/python/agents/flatBot/flatBot.cfg
participant_config_1 = src/test/python/agents/flatBot/flatBot.cfg
participant_config_2 = src/test/python/agents/atba/atba.cfg
participant_config_3 = src/test/python/agents/legacy/legacy.cfg
participant_config_4 = src/test/python/agents/atba/atba.cfg
participant_config_5 = src/test/python/agents/atba/atba.cfg
participant_config_6 = src/test/python/agents/atba/atba.cfg
participant_config_7 = src/test/python/agents/atba/atba.cfg
participant_config_8 = src/test/python/agents/atba/atba.cfg
participant_config_9 = src/test/python/agents/atba/atba.cfg

# Which team the player should be on:
# team 0 (blue) shoots on positive goal, team 1 (orange) shoots on negative goal
participant_team_0 = 0
participant_team_1 = 1
participant_team_2 = 0
participant_team_3 = 1
participant_team_4 = 0
participant_team_5 = 1
participant_team_6 = 0
participant_team_7 = 1
participant_team_8 = 0
participant_team_9 = 1

<<<<<<< HEAD
# Accepted values are "human", "rlbot", "psyonix", "party_member_bot", and "controller_passthrough"
# You can have up to 4 local players and they must
=======
# Accepted values are "human", "rlbot", "psyonix" and "party_member_bot"
# You can have up to 4 local players and they must 
>>>>>>> 71a4860f
# be activated in game or it will crash.
# If no player is specified you will be spawned in as spectator!
# human - not controlled by the framework
# rlbot - controlled by the framework
# psyonix - default bots (skill level can be changed with participant_bot_skill
# party_member_bot - controlled by an rlbot but the game detects it as a human
# controller_passthrough - controlled by a human but runs through the framework
participant_type_0 = rlbot
participant_type_1 = rlbot
participant_type_2 = rlbot
participant_type_3 = rlbot
participant_type_4 = rlbot
participant_type_5 = rlbot
participant_type_6 = rlbot
participant_type_7 = rlbot
participant_type_8 = rlbot
participant_type_9 = rlbot

# If participant is a bot and not RLBot controlled, this value will be used to set bot skill.
# 0.0 is Rookie, 0.5 is pro, 1.0 is all-star.  You can set values in-between as well.
participant_bot_skill_0 = 1.0
participant_bot_skill_1 = 1.0
participant_bot_skill_2 = 1.0
participant_bot_skill_3 = 1.0
participant_bot_skill_4 = 1.0
participant_bot_skill_5 = 1.0
participant_bot_skill_6 = 1.0
participant_bot_skill_7 = 1.0
participant_bot_skill_8 = 1.0
participant_bot_skill_9 = 1.0

# A path to a loadout config file which will override the path in the agent config
# Use None to extract the path from the agent config
participant_loadout_config_0 = None
participant_loadout_config_1 = None
participant_loadout_config_2 = None
participant_loadout_config_3 = None
participant_loadout_config_4 = None
participant_loadout_config_5 = None
participant_loadout_config_6 = None
participant_loadout_config_7 = None
participant_loadout_config_8 = None
participant_loadout_config_9 = None

<|MERGE_RESOLUTION|>--- conflicted
+++ resolved
@@ -73,13 +73,9 @@
 participant_team_8 = 0
 participant_team_9 = 1
 
-<<<<<<< HEAD
-# Accepted values are "human", "rlbot", "psyonix", "party_member_bot", and "controller_passthrough"
+
+# Accepted values are "human", "rlbot", "psyonix" and "party_member_bot"
 # You can have up to 4 local players and they must
-=======
-# Accepted values are "human", "rlbot", "psyonix" and "party_member_bot"
-# You can have up to 4 local players and they must 
->>>>>>> 71a4860f
 # be activated in game or it will crash.
 # If no player is specified you will be spawned in as spectator!
 # human - not controlled by the framework
@@ -122,5 +118,4 @@
 participant_loadout_config_6 = None
 participant_loadout_config_7 = None
 participant_loadout_config_8 = None
-participant_loadout_config_9 = None
-
+participant_loadout_config_9 = None